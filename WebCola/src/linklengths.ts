/**
 * @module cola
 */
module cola {
    export interface Node {
        index: number;
    }

    export interface Link {
        source: Node;
        target: Node;
        length: number;
    }

    // compute the size of the union of two sets a and b
    function unionCount(a: number[], b: number[]): number {
        var u = {};
        for (var i in a) u[i] = {};
        for (var i in b) u[i] = {};
        return Object.keys(u).length;
    }

    // compute the size of the intersection of two sets a and b
    function intersectionCount(a: number[], b: number[]): number {
        var n = 0;
        for (var i in a) if (typeof b[i] !== 'undefined') ++n;
        return n;
    }

    function getNeighbours(n: number, links: Link[]): any[] {
        var neighbours = new Array(n);
        for (var i = 0; i < n; ++i) {
            neighbours[i] = {};
        }
        links.forEach(e => {
            neighbours[e.source.index][e.target.index] = {};
            neighbours[e.target.index][e.source.index] = {};
        });
        return neighbours;
    }

    // modify the lengths of the specified links by the result of function f weighted by w
    function computeLinkLengths(n: number, links: Link[], w: number, f: (a:number[], b: number[]) => number) {
        var neighbours = getNeighbours(n, links);
        links.forEach(l => {
            var a = neighbours[l.source.index];
            var b = neighbours[l.target.index];
            //var jaccard = intersectionCount(a, b) / unionCount(a, b);
            //if (Math.min(Object.keys(a).length, Object.keys(b).length) < 1.1) {
            //    jaccard = 0;
            //}
            //l.length = 1 + w * jaccard;
            l.length = 1 + w * f(a, b);
        });
    }

    /** modify the specified link lengths based on the symmetric difference of their neighbours
     * @class symmetricDiffLinkLengths
     */
    export function symmetricDiffLinkLengths(n: number, links: Link[], w: number = 1) {
        computeLinkLengths(n, links, w, function (a, b) {
            return Math.sqrt(unionCount(a, b) - intersectionCount(a, b));
        });
    }

    /** modify the specified links lengths based on the jaccard difference between their neighbours
     * @class jaccardLinkLengths
     */
    export function jaccardLinkLengths(n: number, links: Link[], w: number = 1) {
        computeLinkLengths(n, links, w, (a, b) =>
            Math.min(Object.keys(a).length, Object.keys(b).length) < 1.1 ? 0 : intersectionCount(a, b) / unionCount(a, b)
            );
    }

    export interface IConstraint {
        left: number;
        right: number;
        gap: number;
    }

    export interface DirectedEdgeConstraints {
        axis: string;
        gap: number;
    }

    /** generate separation constraints for all edges unless both their source and sink are in the same strongly connected component
     * @class generateDirectedEdgeConstraints
     */
    export function generateDirectedEdgeConstraints(n: number, links: Link[], axis: string,
        getMinSeparation: (l:Link)=>number): IConstraint[]
    {
        var components = stronglyConnectedComponents(n, links);
        var nodes = {};
        components.filter(c => c.length > 1).forEach(c =>
            c.forEach(v => nodes[v] = c)
        );
        var constraints: any[] = [];
        links.forEach(l => {
            var u = nodes[l.source.index], v = nodes[l.target.index];
            if (!u || !v || u.component !== v.component) {
                constraints.push({
                    axis: axis,
<<<<<<< HEAD
                    left: l.source,
                    right: l.target,
                    gap: getMinSeparation(l)
=======
                    left: l.source.index,
                    right: l.target.index,
                    gap: minSeparation
>>>>>>> 811870e3
                });
            }
        });
        return constraints;
    }

    /*
    Following function based on: https://github.com/mikolalysenko/strongly-connected-components

    The MIT License (MIT)

    Copyright (c) 2013 Mikola Lysenko

    Permission is hereby granted, free of charge, to any person obtaining a copy
    of this software and associated documentation files (the "Software"), to deal
    in the Software without restriction, including without limitation the rights
    to use, copy, modify, merge, publish, distribute, sublicense, and/or sell
    copies of the Software, and to permit persons to whom the Software is
    furnished to do so, subject to the following conditions:

    The above copyright notice and this permission notice shall be included in
    all copies or substantial portions of the Software.

    THE SOFTWARE IS PROVIDED "AS IS", WITHOUT WARRANTY OF ANY KIND, EXPRESS OR
    IMPLIED, INCLUDING BUT NOT LIMITED TO THE WARRANTIES OF MERCHANTABILITY,
    FITNESS FOR A PARTICULAR PURPOSE AND NONINFRINGEMENT. IN NO EVENT SHALL THE
    AUTHORS OR COPYRIGHT HOLDERS BE LIABLE FOR ANY CLAIM, DAMAGES OR OTHER
    LIABILITY, WHETHER IN AN ACTION OF CONTRACT, TORT OR OTHERWISE, ARISING FROM,
    OUT OF OR IN CONNECTION WITH THE SOFTWARE OR THE USE OR OTHER DEALINGS IN
    THE SOFTWARE.
    */
    function stronglyConnectedComponents(numVertices: number, edges: Link[]): number[][] {
        var adjList: number[][] = new Array(numVertices)
        var index: number[] = new Array(numVertices)
        var lowValue: number[] = new Array(numVertices)
        var active: boolean[] = new Array(numVertices)

        //Initialize tables
        for (var i = 0; i < numVertices; ++i) {
            adjList[i] = []
            index[i] = -1
            lowValue[i] = 0
            active[i] = false
        }

        //Build adjacency list representation
        for (var i = 0; i < edges.length; ++i) {
            adjList[edges[i].source.index].push(edges[i].target.index)
        }

        var count = 0
        var S: number[] = []
        var components: number[][] = []

        function strongConnect(v) {
            index[v] = count
            lowValue[v] = count
            active[v] = true
            count += 1
            S.push(v)
            var e = adjList[v]
            for (var i = 0; i < e.length; ++i) {
                var u = e[i]
                if (index[u] < 0) {
                    strongConnect(u)
                    lowValue[v] = Math.min(lowValue[v], lowValue[u]) | 0
                } else if (active[u]) {
                    lowValue[v] = Math.min(lowValue[v], lowValue[u])
                }
            }
            if (lowValue[v] === index[v]) {
                var component = []
                for (var i = S.length - 1; i >= 0; --i) {
                    var w = S[i]
                    active[w] = false
                    component.push(w)
                    if (w === v) {
                        S.length = i
                        break
                    }
                }
                components.push(component)
            }
        }

        //Run strong connect starting from each vertex
        for (var i = 0; i < numVertices; ++i) {
            if (index[i] < 0) {
                strongConnect(i)
            }
        }

        return components
    }
}<|MERGE_RESOLUTION|>--- conflicted
+++ resolved
@@ -2,15 +2,6 @@
  * @module cola
  */
 module cola {
-    export interface Node {
-        index: number;
-    }
-
-    export interface Link {
-        source: Node;
-        target: Node;
-        length: number;
-    }
 
     // compute the size of the union of two sets a and b
     function unionCount(a: number[], b: number[]): number {
@@ -27,24 +18,24 @@
         return n;
     }
 
-    function getNeighbours(n: number, links: Link[]): any[] {
+    function getNeighbours(n: number, links: any[], getSourceIndex: (any)=>number, getTargetIndex: (any)=>number): any[] {
         var neighbours = new Array(n);
         for (var i = 0; i < n; ++i) {
             neighbours[i] = {};
         }
         links.forEach(e => {
-            neighbours[e.source.index][e.target.index] = {};
-            neighbours[e.target.index][e.source.index] = {};
+            neighbours[getSourceIndex(e)][getTargetIndex(e)] = {};
+            neighbours[getTargetIndex(e)][getSourceIndex(e)] = {};
         });
         return neighbours;
     }
 
     // modify the lengths of the specified links by the result of function f weighted by w
-    function computeLinkLengths(n: number, links: Link[], w: number, f: (a:number[], b: number[]) => number) {
-        var neighbours = getNeighbours(n, links);
+    function computeLinkLengths(n: number, links: any[], w: number, f: (a: number[], b: number[]) => number, getSourceIndex: (any) => number, getTargetIndex: (any) => number) {
+        var neighbours = getNeighbours(n, links, getSourceIndex, getTargetIndex);
         links.forEach(l => {
-            var a = neighbours[l.source.index];
-            var b = neighbours[l.target.index];
+            var a = neighbours[getSourceIndex(l)];
+            var b = neighbours[getTargetIndex(l)];
             //var jaccard = intersectionCount(a, b) / unionCount(a, b);
             //if (Math.min(Object.keys(a).length, Object.keys(b).length) < 1.1) {
             //    jaccard = 0;
@@ -57,19 +48,19 @@
     /** modify the specified link lengths based on the symmetric difference of their neighbours
      * @class symmetricDiffLinkLengths
      */
-    export function symmetricDiffLinkLengths(n: number, links: Link[], w: number = 1) {
+    export function symmetricDiffLinkLengths(n: number, links: any[], getSourceIndex: (any) => number, getTargetIndex: (any) => number, w: number = 1) {
         computeLinkLengths(n, links, w, function (a, b) {
             return Math.sqrt(unionCount(a, b) - intersectionCount(a, b));
-        });
+        }, getSourceIndex, getTargetIndex);
     }
 
     /** modify the specified links lengths based on the jaccard difference between their neighbours
      * @class jaccardLinkLengths
      */
-    export function jaccardLinkLengths(n: number, links: Link[], w: number = 1) {
+    export function jaccardLinkLengths(n: number, links: any[], getSourceIndex: (any) => number, getTargetIndex: (any) => number, w: number = 1) {
         computeLinkLengths(n, links, w, (a, b) =>
             Math.min(Object.keys(a).length, Object.keys(b).length) < 1.1 ? 0 : intersectionCount(a, b) / unionCount(a, b)
-            );
+            , getSourceIndex, getTargetIndex);
     }
 
     export interface IConstraint {
@@ -86,10 +77,10 @@
     /** generate separation constraints for all edges unless both their source and sink are in the same strongly connected component
      * @class generateDirectedEdgeConstraints
      */
-    export function generateDirectedEdgeConstraints(n: number, links: Link[], axis: string,
-        getMinSeparation: (l:Link)=>number): IConstraint[]
+    export function generateDirectedEdgeConstraints(n: number, links: any[], axis: string,
+        getMinSeparation: (l: any) => number, getSourceIndex: (any) => number, getTargetIndex: (any) => number): IConstraint[]
     {
-        var components = stronglyConnectedComponents(n, links);
+        var components = stronglyConnectedComponents(n, links, getSourceIndex, getTargetIndex);
         var nodes = {};
         components.filter(c => c.length > 1).forEach(c =>
             c.forEach(v => nodes[v] = c)
@@ -100,15 +91,9 @@
             if (!u || !v || u.component !== v.component) {
                 constraints.push({
                     axis: axis,
-<<<<<<< HEAD
-                    left: l.source,
-                    right: l.target,
+                    left: getSourceIndex(l),
+                    right: getTargetIndex(l),
                     gap: getMinSeparation(l)
-=======
-                    left: l.source.index,
-                    right: l.target.index,
-                    gap: minSeparation
->>>>>>> 811870e3
                 });
             }
         });
@@ -140,7 +125,7 @@
     OUT OF OR IN CONNECTION WITH THE SOFTWARE OR THE USE OR OTHER DEALINGS IN
     THE SOFTWARE.
     */
-    function stronglyConnectedComponents(numVertices: number, edges: Link[]): number[][] {
+    function stronglyConnectedComponents(numVertices: number, edges: any[], getSourceIndex: (any) => number, getTargetIndex: (any) => number): number[][] {
         var adjList: number[][] = new Array(numVertices)
         var index: number[] = new Array(numVertices)
         var lowValue: number[] = new Array(numVertices)
@@ -156,7 +141,7 @@
 
         //Build adjacency list representation
         for (var i = 0; i < edges.length; ++i) {
-            adjList[edges[i].source.index].push(edges[i].target.index)
+            adjList[getSourceIndex(edges[i])].push(getTargetIndex(edges[i]))
         }
 
         var count = 0
