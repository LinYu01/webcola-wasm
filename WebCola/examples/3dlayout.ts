--- conflicted
+++ resolved
@@ -1,12 +1,8 @@
 /// <reference path="../extern/three.d.ts"/>
-<<<<<<< HEAD
-/// <reference path="../src/linklengths.ts"/>
-=======
 /// <reference path="../extern/d3.d.ts"/>
 /// <reference path="../src/shortestpaths.ts"/>
 /// <reference path="../src/linklengths.ts"/>
 /// <reference path="../src/descent.ts"/>
->>>>>>> 353602eb
 module cola3 {
     export class Graph {
         parentObject;
