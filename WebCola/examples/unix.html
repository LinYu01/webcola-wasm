--- conflicted
+++ resolved
@@ -38,7 +38,7 @@
     <h1>Unix Family Tree</h1>
     <h2>Directed graph flow layout and shortest-path edge routing</h2>
     <script src="../extern/graphlib-dot.min.js"> </script> 
-    <script src="../extern/d3.v3.js"></script>
+    <script src="../extern/d3.v3.js"></script>
     <script src="../cola.v1.min.js"></script>
     <link rel="stylesheet" href="../extern/hljs/styles/github.css">
     <script src="../extern/hljs/highlight.pack.js"></script>
@@ -96,18 +96,14 @@
                 edges.push({ source: digraph._nodes[edge.u].id, target: digraph._nodes[edge.v].id });
             }
 
-<<<<<<< HEAD
-            cola
-                .linkDistance(function () { return 150; })
-=======
             d3cola
                 .linkDistance(150)
->>>>>>> 0de20d45
                 .avoidOverlaps(true)
                 .flowLayout('x')
                 .size([width, height])
                 .nodes(nodes)
-                .links(edges);
+                .links(edges)
+                .jaccardLinkLengths();
 
             var link = vis.selectAll(".link")
                 .data(edges)
@@ -134,19 +130,19 @@
                     d.width = b.width + extra;
                     d.height = b.height + extra;
                 });
-
-            var lineFunction = d3.svg.line()
-                .x(function (d) { return d.x; })
-                .y(function (d) { return d.y; })
+
+            var lineFunction = d3.svg.line()
+                .x(function (d) { return d.x; })
+                .y(function (d) { return d.y; })
                 .interpolate("linear");
 
             var routeEdges = function () {
-                var vg = new cola.geom.TangentVisibilityGraph(
-                    nodes.map(function (v) {
-                        return v.bounds.inflate(-margin / 3).vertices();
+                var vg = new cola.geom.TangentVisibilityGraph(
+                    nodes.map(function (v) {
+                        return v.bounds.inflate(-margin / 3).vertices();
                     }));
                 link.attr("d", function (d) { return lineFunction(d3cola.routeEdge(vg, d)); });
-                if (isIE()) link.each(function (d) { this.parentNode.insertBefore(this, this) });
+                if (isIE()) link.each(function (d) { this.parentNode.insertBefore(this, this) });
             }
             d3cola.start(10, 30, 100).on("tick", function () {
                 node.each(function (d) { d.innerBounds = d.bounds.inflate(-margin); })
@@ -155,10 +151,10 @@
                     .attr("width", function (d) { return d.innerBounds.width(); })
                     .attr("height", function (d) { return d.innerBounds.height(); });
 
-                link.attr("d", function (d) {
-                    cola.vpsc.makeEdgeBetween(d, d.source.innerBounds, d.target.innerBounds, 5);
-                    var lineData = [{ x: d.sourceIntersection.x, y: d.sourceIntersection.y }, { x: d.arrowStart.x, y: d.arrowStart.y }];
-                    return lineFunction(lineData);
+                link.attr("d", function (d) {
+                    cola.vpsc.makeEdgeBetween(d, d.source.innerBounds, d.target.innerBounds, 5);
+                    var lineData = [{ x: d.sourceIntersection.x, y: d.sourceIntersection.y }, { x: d.arrowStart.x, y: d.arrowStart.y }];
+                    return lineFunction(lineData);
                 });
                 if (isIE()) link.each(function (d) { this.parentNode.insertBefore(this, this) });
 
@@ -188,16 +184,16 @@
     Another feature of this example is <i>shortest-path edge routing</i>.  That is, after layout stops, the edge paths are routed to avoid passing through node boundaries.
     To do this, we call the following function on the layout "end" event:
     </p>
-<pre><code>var routeEdges = function () {
-    var vg = new geom.TangentVisibilityGraph(
-        nodes.map(function (v) {
-            return v.bounds.inflate(-margin / 3).vertices();
-        }));
-    link.attr("d", function (d) { return lineFunction(cola.routeEdge(vg, d)); });
-    if (isIE()) link.each(function (d) { this.parentNode.insertBefore(this, this) });
+<pre><code>var routeEdges = function () {
+    var vg = new geom.TangentVisibilityGraph(
+        nodes.map(function (v) {
+            return v.bounds.inflate(-margin / 3).vertices();
+        }));
+    link.attr("d", function (d) { return lineFunction(cola.routeEdge(vg, d)); });
+    if (isIE()) link.each(function (d) { this.parentNode.insertBefore(this, this) });
 }</code></pre>
-    <p>
-        <code>geom.TangentVisibilityGraph</code> is the <i>tangent visibility graph</i> over the polygonal boundaries of the nodes, which looks like this:
+    <p>
+        <code>geom.TangentVisibilityGraph</code> is the <i>tangent visibility graph</i> over the polygonal boundaries of the nodes, which looks like this:
     </p>
 <img src="unixVisibilityGraph.png" width="400px"/>
 <p>
