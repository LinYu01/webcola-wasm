﻿<?xml version="1.0" encoding="utf-8"?>
<Project ToolsVersion="4.0" DefaultTargets="Build" xmlns="http://schemas.microsoft.com/developer/msbuild/2003">
  <PropertyGroup>
    <Configuration Condition=" '$(Configuration)' == '' ">Debug</Configuration>
    <ProjectGuid>{7405821A-5F65-42B8-B038-91A96C369847}</ProjectGuid>
    <ProjectTypeGuids>{349c5851-65df-11da-9384-00065b846f21};{fae04ec0-301f-11d3-bf4b-00c04f79efbc}</ProjectTypeGuids>
    <OutputType>Library</OutputType>
    <OutputPath>bin</OutputPath>
    <TargetFrameworkVersion>v4.5</TargetFrameworkVersion>
    <DebugType>full</DebugType>
    <DebugSymbols>true</DebugSymbols>
    <TypeScriptToolsVersion>1.1</TypeScriptToolsVersion>
    <UseIISExpress>true</UseIISExpress>
    <IISExpressSSLPort />
    <IISExpressAnonymousAuthentication />
    <IISExpressWindowsAuthentication />
    <IISExpressUseClassicPipelineMode />
    <SccProjectName>SAK</SccProjectName>
    <SccLocalPath>SAK</SccLocalPath>
    <SccAuxPath>SAK</SccAuxPath>
    <SccProvider>SAK</SccProvider>
  </PropertyGroup>
  <ItemGroup>
    <Content Include="brain-app\brainapp.html" />
    <TypeScriptCompile Include="brain-app\input.ts" />
    <Content Include="examples\3dLayout.html" />
    <Content Include="examples\brainnetwork2.html" />
    <Content Include="examples\dansgraph.html" />
    <Content Include="examples\dansgraph.js" />
    <Content Include="examples\disconnected_graphs.html" />
    <Content Include="examples\alexnetwork.html" />
    <Content Include="examples\friendnetworks.html" />
    <Content Include="examples\egonetwork.html" />
    <Content Include="examples\graphdata\SucroseBreakdownDicots-flowlayout.svg" />
    <Content Include="examples\movies.html" />
    <Content Include="examples\browsemovies.html" />
<<<<<<< HEAD
    <Content Include="examples\powergraphcolalayout.html" />
=======
    <Content Include="examples\statemachinepowergraph.html" />
    <Content Include="examples\pretrippowergraph.html" />
    <Content Include="examples\tetrisbugpowergraph.html" />
>>>>>>> 48a2df80
    <Content Include="examples\powergraph.html" />
    <Content Include="examples\sankey.html" />
    <Content Include="examples\sucrosebreakdown-handdrawn.png" />
    <Content Include="examples\sucrosebreakdown.html" />
    <Content Include="examples\alignment.png" />
    <Content Include="examples\ariel.html" />
    <Content Include="examples\tetrisbug.html" />
    <Content Include="examples\adam.html" />
    <Content Include="examples\unix.html" />
    <Content Include="examples\unix.png" />
    <Content Include="src\adaptor.js" />
    <Content Include="examples\smallgroups.html" />
    <Content Include="examples\graphdata\biological_images\C00002.gif">
      <CopyToOutputDirectory>PreserveNewest</CopyToOutputDirectory>
    </Content>
    <Content Include="examples\graphdata\biological_images\C00003.gif" />
    <Content Include="examples\graphdata\biological_images\C00004.gif" />
    <Content Include="examples\graphdata\biological_images\C00005.gif" />
    <Content Include="examples\graphdata\biological_images\C00006.gif" />
    <Content Include="examples\graphdata\biological_images\C00008.gif" />
    <Content Include="examples\graphdata\biological_images\C00011.gif" />
    <Content Include="examples\graphdata\biological_images\C00014.gif" />
    <Content Include="examples\graphdata\biological_images\C00020.gif" />
    <Content Include="examples\graphdata\biological_images\C00022.gif" />
    <Content Include="examples\graphdata\biological_images\C00024.gif" />
    <Content Include="examples\graphdata\biological_images\C00025.gif" />
    <Content Include="examples\graphdata\biological_images\C00026.gif" />
    <Content Include="examples\graphdata\biological_images\C00036.gif" />
    <Content Include="examples\graphdata\biological_images\C00041.gif" />
    <Content Include="examples\graphdata\biological_images\C00042.gif" />
    <Content Include="examples\graphdata\biological_images\C00049.gif" />
    <Content Include="examples\graphdata\biological_images\C00062.gif" />
    <Content Include="examples\graphdata\biological_images\C00064.gif" />
    <Content Include="examples\graphdata\biological_images\C00065.gif" />
    <Content Include="examples\graphdata\biological_images\C00073.gif" />
    <Content Include="examples\graphdata\biological_images\C00074.gif" />
    <Content Include="examples\graphdata\biological_images\C00078.gif" />
    <Content Include="examples\graphdata\biological_images\C00079.gif" />
    <Content Include="examples\graphdata\biological_images\C00082.gif" />
    <Content Include="examples\graphdata\biological_images\C00091.gif" />
    <Content Include="examples\graphdata\biological_images\C00092.gif" />
    <Content Include="examples\graphdata\biological_images\C00097.gif" />
    <Content Include="examples\graphdata\biological_images\C00101.gif" />
    <Content Include="examples\graphdata\biological_images\C00108.gif" />
    <Content Include="examples\graphdata\biological_images\C00109.gif" />
    <Content Include="examples\graphdata\biological_images\C00111.gif" />
    <Content Include="examples\graphdata\biological_images\C00119.gif" />
    <Content Include="examples\graphdata\biological_images\C00122.gif" />
    <Content Include="examples\graphdata\biological_images\C00123.gif" />
    <Content Include="examples\graphdata\biological_images\C00135.gif" />
    <Content Include="examples\graphdata\biological_images\C00141.gif" />
    <Content Include="examples\graphdata\biological_images\C00148.gif" />
    <Content Include="examples\graphdata\biological_images\C00152.gif" />
    <Content Include="examples\graphdata\biological_images\C00155.gif" />
    <Content Include="examples\graphdata\biological_images\C00169.gif" />
    <Content Include="examples\graphdata\biological_images\C00183.gif" />
    <Content Include="examples\graphdata\biological_images\C00188.gif" />
    <Content Include="examples\graphdata\biological_images\C00233.gif" />
    <Content Include="examples\graphdata\biological_images\C00254.gif" />
    <Content Include="examples\graphdata\biological_images\C00279.gif" />
    <Content Include="examples\graphdata\biological_images\C00283.gif" />
    <Content Include="examples\graphdata\biological_images\C00327.gif" />
    <Content Include="examples\graphdata\biological_images\C00440.gif" />
    <Content Include="examples\graphdata\biological_images\C00441.gif" />
    <Content Include="examples\graphdata\biological_images\C00493.gif" />
    <Content Include="examples\graphdata\biological_images\C00624.gif" />
    <Content Include="examples\graphdata\biological_images\C00680.gif" />
    <Content Include="examples\graphdata\biological_images\C00711.gif" />
    <Content Include="examples\graphdata\biological_images\C00826.gif" />
    <Content Include="examples\graphdata\biological_images\C00860.gif" />
    <Content Include="examples\graphdata\biological_images\C00900.gif" />
    <Content Include="examples\graphdata\biological_images\C00944.gif" />
    <Content Include="examples\graphdata\biological_images\C00979.gif" />
    <Content Include="examples\graphdata\biological_images\C01100.gif" />
    <Content Include="examples\graphdata\biological_images\C01102.gif" />
    <Content Include="examples\graphdata\biological_images\C01165.gif" />
    <Content Include="examples\graphdata\biological_images\C01250.gif" />
    <Content Include="examples\graphdata\biological_images\C01267.gif" />
    <Content Include="examples\graphdata\biological_images\C01269.gif" />
    <Content Include="examples\graphdata\biological_images\C01602.gif" />
    <Content Include="examples\graphdata\biological_images\C02291.gif" />
    <Content Include="examples\graphdata\biological_images\C02504.gif" />
    <Content Include="examples\graphdata\biological_images\C02637.gif" />
    <Content Include="examples\graphdata\biological_images\C02739.gif" />
    <Content Include="examples\graphdata\biological_images\C02741.gif" />
    <Content Include="examples\graphdata\biological_images\C03082.gif" />
    <Content Include="examples\graphdata\biological_images\C03340.gif" />
    <Content Include="examples\graphdata\biological_images\C03406.gif" />
    <Content Include="examples\graphdata\biological_images\C03912.gif" />
    <Content Include="examples\graphdata\biological_images\C03972.gif" />
    <Content Include="examples\graphdata\biological_images\C04104.gif" />
    <Content Include="examples\graphdata\biological_images\C04236.gif" />
    <Content Include="examples\graphdata\biological_images\C04411.gif" />
    <Content Include="examples\graphdata\biological_images\C04677.gif" />
    <Content Include="examples\graphdata\biological_images\C04876.gif" />
    <Content Include="examples\graphdata\biological_images\C04896.gif" />
    <Content Include="examples\graphdata\biological_images\C04916.gif" />
    <Content Include="examples\graphdata\biological_images\C15061.gif" />
    <Content Include="examples\graphdata\biological_images\C16374.gif" />
    <Content Include="examples\graphdata\biological_images\C16434.gif" />
    <Content Include="examples\onlinebrowse.html" />
    <Content Include="examples\downwardedges.png" />
    <Content Include="examples\graphdata\labels.txt" />
    <Content Include="examples\graphdata\signed_weighted.txt" />
    <Content Include="examples\graphdata\signed_weighted_affil.txt" />
    <Content Include="index.html" />
    <Content Include="examples\modifyinggraph.html" />
    <Content Include="examples\modifyinggraph.png" />
    <Content Include="examples\nonoverlapping.png" />
    <Content Include="examples\onlinebrowse.png" />
    <Content Include="examples\smallgroups.png" />
    <Content Include="examples\alignment.html" />
    <Content Include="examples\smallnonoverlappinggraph.html" />
    <Content Include="examples\graphdata\CCsum.txt" />
    <Content Include="examples\graphdata\affil.txt" />
    <Content Include="examples\graphdata\BrainLSDecimated0.01.obj" />
    <Content Include="examples\graphdata\biological.json" />
    <Content Include="examples\graphdata\Approval_state.dot" />
    <Content Include="examples\graphdata\unix.dot" />
    <Content Include="examples\graphdata\adam.json" />
    <None Include="examples\graphdata\chris.json" />
    <Content Include="examples\rectangletest.js" />
    <Content Include="examples\smallnonoverlappinggraph.png" />
    <Content Include="src\handle_disconnected.js" />
    <Content Include="style.css" />
    <Content Include="examples\sucrosebreakdown.png" />
    <Content Include="examples\nonoverlapping.html" />
    <Content Include="test\qunit.css" />
    <TypeScriptCompile Include="brain-app\brain3d.ts" />
    <TypeScriptCompile Include="brain-app\brainapp.ts" />
    <TypeScriptCompile Include="examples\3dlayout.ts" />
    <TypeScriptCompile Include="examples\powergraphcolalayout.ts" />
    <TypeScriptCompile Include="examples\powergraphexample.ts" />
    <TypeScriptCompile Include="examples\statemachinepowergraph.ts" />
    <TypeScriptCompile Include="examples\pretrip.ts" />
    <TypeScriptCompile Include="examples\tetrisbug.ts" />
    <TypeScriptCompile Include="examples\tmdbgraph.ts" />
    <TypeScriptCompile Include="src\geom.ts" />
    <Content Include="src\geom.js">
      <DependentUpon>geom.ts</DependentUpon>
    </Content>
    <TypeScriptCompile Include="src\gridrouter.ts" />
    <TypeScriptCompile Include="src\linklengths.ts" />
    <TypeScriptCompile Include="src\powergraph.ts" />
    <Content Include="src\powergraph.js">
      <DependentUpon>powergraph.ts</DependentUpon>
    </Content>
    <TypeScriptCompile Include="src\vpsc.ts" />
    <TypeScriptCompile Include="src\rbtree.d.ts" />
    <Content Include="src\rectangle.js">
      <DependentUpon>rectangle.ts</DependentUpon>
    </Content>
    <TypeScriptCompile Include="src\rectangle.ts" />
    <Content Include="src\linklengths.js">
      <DependentUpon>linklengths.ts</DependentUpon>
    </Content>
    <Content Include="examples\graphdata\pyramid.json" />
    <Content Include="examples\graphdata\triangle.json" />
    <Content Include="examples\downwardedges.html" />
    <Content Include="examples\unconstrained.html" />
    <Content Include="examples\unconstrainedsmallworld.html" />
    <Content Include="examples\unconstrained.png" />
    <Content Include="examples\unconstrainedsmallworld.png" />
    <Content Include="src\vpsc.js">
      <DependentUpon>vpsc.ts</DependentUpon>
    </Content>
    <Content Include="test\vpsctests.js" />
    <TypeScriptCompile Include="src\descent.ts" />
    <Content Include="src\descent.js">
      <DependentUpon>descent.ts</DependentUpon>
    </Content>
    <Content Include="examples\graphdata\coordinates.csv" />
    <Content Include="examples\graphdata\fivenodesdisconnected.json" />
    <Content Include="examples\graphdata\smallgrouped.json" />
    <Content Include="examples\graphdata\alignmentconstraints.json" />
    <None Include="examples\graphdata\miserables.json" />
    <Content Include="src\pqueue.js">
      <DependentUpon>pqueue.ts</DependentUpon>
    </Content>
    <TypeScriptCompile Include="src\pqueue.ts" />
    <Content Include="test\qunit.js" />
    <TypeScriptCompile Include="src\shortestpaths.ts" />
    <Content Include="src\shortestpaths.js">
      <DependentUpon>shortestpaths.ts</DependentUpon>
    </Content>
    <Content Include="test\test.html" />
    <Content Include="test\tests.js" />
    <Content Include="examples\graphdata\pre_trip.json" />
    <None Include="examples\graphdata\test1.json" />
  </ItemGroup>
  <ItemGroup>
    <Content Include="web.config" />
    <Content Include="src\vpsc.js.map">
      <DependentUpon>vpsc.ts</DependentUpon>
    </Content>
    <Content Include="src\descent.js.map">
      <DependentUpon>descent.ts</DependentUpon>
    </Content>
    <Content Include="src\rectangle.js.map">
      <DependentUpon>rectangle.ts</DependentUpon>
    </Content>
    <Content Include="src\powergraph.js.map">
      <DependentUpon>powergraph.ts</DependentUpon>
    </Content>
    <Content Include="examples\graphdata\n7e23.json" />
    <Content Include="examples\graphdata\tetrisbug.json" />
    <Content Include="examples\graphdata\tetrisbugmultiedges.json" />
    <Content Include="examples\graphdata\tetrisbugmultiedgespgresponse.json" />
    <None Include="web.Debug.config">
      <DependentUpon>web.config</DependentUpon>
    </None>
    <None Include="web.Release.config">
      <DependentUpon>web.config</DependentUpon>
    </None>
  </ItemGroup>
  <ItemGroup />
  <PropertyGroup>
    <VisualStudioVersion Condition="'$(VisualStudioVersion)' == ''">10.0</VisualStudioVersion>
    <VSToolsPath Condition="'$(VSToolsPath)' == ''">$(MSBuildExtensionsPath32)\Microsoft\VisualStudio\v$(VisualStudioVersion)</VSToolsPath>
  </PropertyGroup>
  <PropertyGroup>
    <RootNamespace>WebCola</RootNamespace>
  </PropertyGroup>
  <Import Project="$(MSBuildBinPath)\Microsoft.CSharp.targets" />
  <Import Project="$(VSToolsPath)\WebApplications\Microsoft.WebApplication.targets" Condition="'$(VSToolsPath)' != ''" />
  <ProjectExtensions>
    <VisualStudio>
      <FlavorProperties GUID="{349c5851-65df-11da-9384-00065b846f21}">
        <WebProjectProperties>
          <UseIIS>False</UseIIS>
          <AutoAssignPort>True</AutoAssignPort>
          <DevelopmentServerPort>2426</DevelopmentServerPort>
          <DevelopmentServerVPath>/</DevelopmentServerVPath>
          <IISUrl>http://localhost:58055/</IISUrl>
          <NTLMAuthentication>False</NTLMAuthentication>
          <UseCustomServer>False</UseCustomServer>
          <CustomServerUrl>
          </CustomServerUrl>
          <SaveServerSettingsInUserFile>False</SaveServerSettingsInUserFile>
        </WebProjectProperties>
      </FlavorProperties>
    </VisualStudio>
  </ProjectExtensions>
  <PropertyGroup Condition="'$(Configuration)' == 'Debug'">
    <TypeScriptTarget>ES3</TypeScriptTarget>
    <TypeScriptIncludeComments>true</TypeScriptIncludeComments>
    <TypeScriptSourceMap>true</TypeScriptSourceMap>
    <TypeScriptModuleKind>AMD</TypeScriptModuleKind>
    <FilesToIncludeForPublish>AllFilesInTheProject</FilesToIncludeForPublish>
    <PublishDatabases>false</PublishDatabases>
  </PropertyGroup>
  <PropertyGroup Condition="'$(Configuration)' == 'Release'">
    <TypeScriptTarget>ES3</TypeScriptTarget>
    <TypeScriptIncludeComments>false</TypeScriptIncludeComments>
    <TypeScriptSourceMap>false</TypeScriptSourceMap>
    <TypeScriptModuleKind>AMD</TypeScriptModuleKind>
  </PropertyGroup>
  <Import Project="$(VSToolsPath)\TypeScript\Microsoft.TypeScript.targets" />
</Project><|MERGE_RESOLUTION|>--- conflicted
+++ resolved
@@ -1,302 +1,299 @@
-﻿<?xml version="1.0" encoding="utf-8"?>
-<Project ToolsVersion="4.0" DefaultTargets="Build" xmlns="http://schemas.microsoft.com/developer/msbuild/2003">
-  <PropertyGroup>
-    <Configuration Condition=" '$(Configuration)' == '' ">Debug</Configuration>
-    <ProjectGuid>{7405821A-5F65-42B8-B038-91A96C369847}</ProjectGuid>
-    <ProjectTypeGuids>{349c5851-65df-11da-9384-00065b846f21};{fae04ec0-301f-11d3-bf4b-00c04f79efbc}</ProjectTypeGuids>
-    <OutputType>Library</OutputType>
-    <OutputPath>bin</OutputPath>
-    <TargetFrameworkVersion>v4.5</TargetFrameworkVersion>
-    <DebugType>full</DebugType>
-    <DebugSymbols>true</DebugSymbols>
-    <TypeScriptToolsVersion>1.1</TypeScriptToolsVersion>
-    <UseIISExpress>true</UseIISExpress>
-    <IISExpressSSLPort />
-    <IISExpressAnonymousAuthentication />
-    <IISExpressWindowsAuthentication />
-    <IISExpressUseClassicPipelineMode />
-    <SccProjectName>SAK</SccProjectName>
-    <SccLocalPath>SAK</SccLocalPath>
-    <SccAuxPath>SAK</SccAuxPath>
-    <SccProvider>SAK</SccProvider>
-  </PropertyGroup>
-  <ItemGroup>
-    <Content Include="brain-app\brainapp.html" />
-    <TypeScriptCompile Include="brain-app\input.ts" />
-    <Content Include="examples\3dLayout.html" />
-    <Content Include="examples\brainnetwork2.html" />
-    <Content Include="examples\dansgraph.html" />
-    <Content Include="examples\dansgraph.js" />
-    <Content Include="examples\disconnected_graphs.html" />
-    <Content Include="examples\alexnetwork.html" />
-    <Content Include="examples\friendnetworks.html" />
-    <Content Include="examples\egonetwork.html" />
-    <Content Include="examples\graphdata\SucroseBreakdownDicots-flowlayout.svg" />
-    <Content Include="examples\movies.html" />
-    <Content Include="examples\browsemovies.html" />
-<<<<<<< HEAD
-    <Content Include="examples\powergraphcolalayout.html" />
-=======
-    <Content Include="examples\statemachinepowergraph.html" />
-    <Content Include="examples\pretrippowergraph.html" />
-    <Content Include="examples\tetrisbugpowergraph.html" />
->>>>>>> 48a2df80
-    <Content Include="examples\powergraph.html" />
-    <Content Include="examples\sankey.html" />
-    <Content Include="examples\sucrosebreakdown-handdrawn.png" />
-    <Content Include="examples\sucrosebreakdown.html" />
-    <Content Include="examples\alignment.png" />
-    <Content Include="examples\ariel.html" />
-    <Content Include="examples\tetrisbug.html" />
-    <Content Include="examples\adam.html" />
-    <Content Include="examples\unix.html" />
-    <Content Include="examples\unix.png" />
-    <Content Include="src\adaptor.js" />
-    <Content Include="examples\smallgroups.html" />
-    <Content Include="examples\graphdata\biological_images\C00002.gif">
-      <CopyToOutputDirectory>PreserveNewest</CopyToOutputDirectory>
-    </Content>
-    <Content Include="examples\graphdata\biological_images\C00003.gif" />
-    <Content Include="examples\graphdata\biological_images\C00004.gif" />
-    <Content Include="examples\graphdata\biological_images\C00005.gif" />
-    <Content Include="examples\graphdata\biological_images\C00006.gif" />
-    <Content Include="examples\graphdata\biological_images\C00008.gif" />
-    <Content Include="examples\graphdata\biological_images\C00011.gif" />
-    <Content Include="examples\graphdata\biological_images\C00014.gif" />
-    <Content Include="examples\graphdata\biological_images\C00020.gif" />
-    <Content Include="examples\graphdata\biological_images\C00022.gif" />
-    <Content Include="examples\graphdata\biological_images\C00024.gif" />
-    <Content Include="examples\graphdata\biological_images\C00025.gif" />
-    <Content Include="examples\graphdata\biological_images\C00026.gif" />
-    <Content Include="examples\graphdata\biological_images\C00036.gif" />
-    <Content Include="examples\graphdata\biological_images\C00041.gif" />
-    <Content Include="examples\graphdata\biological_images\C00042.gif" />
-    <Content Include="examples\graphdata\biological_images\C00049.gif" />
-    <Content Include="examples\graphdata\biological_images\C00062.gif" />
-    <Content Include="examples\graphdata\biological_images\C00064.gif" />
-    <Content Include="examples\graphdata\biological_images\C00065.gif" />
-    <Content Include="examples\graphdata\biological_images\C00073.gif" />
-    <Content Include="examples\graphdata\biological_images\C00074.gif" />
-    <Content Include="examples\graphdata\biological_images\C00078.gif" />
-    <Content Include="examples\graphdata\biological_images\C00079.gif" />
-    <Content Include="examples\graphdata\biological_images\C00082.gif" />
-    <Content Include="examples\graphdata\biological_images\C00091.gif" />
-    <Content Include="examples\graphdata\biological_images\C00092.gif" />
-    <Content Include="examples\graphdata\biological_images\C00097.gif" />
-    <Content Include="examples\graphdata\biological_images\C00101.gif" />
-    <Content Include="examples\graphdata\biological_images\C00108.gif" />
-    <Content Include="examples\graphdata\biological_images\C00109.gif" />
-    <Content Include="examples\graphdata\biological_images\C00111.gif" />
-    <Content Include="examples\graphdata\biological_images\C00119.gif" />
-    <Content Include="examples\graphdata\biological_images\C00122.gif" />
-    <Content Include="examples\graphdata\biological_images\C00123.gif" />
-    <Content Include="examples\graphdata\biological_images\C00135.gif" />
-    <Content Include="examples\graphdata\biological_images\C00141.gif" />
-    <Content Include="examples\graphdata\biological_images\C00148.gif" />
-    <Content Include="examples\graphdata\biological_images\C00152.gif" />
-    <Content Include="examples\graphdata\biological_images\C00155.gif" />
-    <Content Include="examples\graphdata\biological_images\C00169.gif" />
-    <Content Include="examples\graphdata\biological_images\C00183.gif" />
-    <Content Include="examples\graphdata\biological_images\C00188.gif" />
-    <Content Include="examples\graphdata\biological_images\C00233.gif" />
-    <Content Include="examples\graphdata\biological_images\C00254.gif" />
-    <Content Include="examples\graphdata\biological_images\C00279.gif" />
-    <Content Include="examples\graphdata\biological_images\C00283.gif" />
-    <Content Include="examples\graphdata\biological_images\C00327.gif" />
-    <Content Include="examples\graphdata\biological_images\C00440.gif" />
-    <Content Include="examples\graphdata\biological_images\C00441.gif" />
-    <Content Include="examples\graphdata\biological_images\C00493.gif" />
-    <Content Include="examples\graphdata\biological_images\C00624.gif" />
-    <Content Include="examples\graphdata\biological_images\C00680.gif" />
-    <Content Include="examples\graphdata\biological_images\C00711.gif" />
-    <Content Include="examples\graphdata\biological_images\C00826.gif" />
-    <Content Include="examples\graphdata\biological_images\C00860.gif" />
-    <Content Include="examples\graphdata\biological_images\C00900.gif" />
-    <Content Include="examples\graphdata\biological_images\C00944.gif" />
-    <Content Include="examples\graphdata\biological_images\C00979.gif" />
-    <Content Include="examples\graphdata\biological_images\C01100.gif" />
-    <Content Include="examples\graphdata\biological_images\C01102.gif" />
-    <Content Include="examples\graphdata\biological_images\C01165.gif" />
-    <Content Include="examples\graphdata\biological_images\C01250.gif" />
-    <Content Include="examples\graphdata\biological_images\C01267.gif" />
-    <Content Include="examples\graphdata\biological_images\C01269.gif" />
-    <Content Include="examples\graphdata\biological_images\C01602.gif" />
-    <Content Include="examples\graphdata\biological_images\C02291.gif" />
-    <Content Include="examples\graphdata\biological_images\C02504.gif" />
-    <Content Include="examples\graphdata\biological_images\C02637.gif" />
-    <Content Include="examples\graphdata\biological_images\C02739.gif" />
-    <Content Include="examples\graphdata\biological_images\C02741.gif" />
-    <Content Include="examples\graphdata\biological_images\C03082.gif" />
-    <Content Include="examples\graphdata\biological_images\C03340.gif" />
-    <Content Include="examples\graphdata\biological_images\C03406.gif" />
-    <Content Include="examples\graphdata\biological_images\C03912.gif" />
-    <Content Include="examples\graphdata\biological_images\C03972.gif" />
-    <Content Include="examples\graphdata\biological_images\C04104.gif" />
-    <Content Include="examples\graphdata\biological_images\C04236.gif" />
-    <Content Include="examples\graphdata\biological_images\C04411.gif" />
-    <Content Include="examples\graphdata\biological_images\C04677.gif" />
-    <Content Include="examples\graphdata\biological_images\C04876.gif" />
-    <Content Include="examples\graphdata\biological_images\C04896.gif" />
-    <Content Include="examples\graphdata\biological_images\C04916.gif" />
-    <Content Include="examples\graphdata\biological_images\C15061.gif" />
-    <Content Include="examples\graphdata\biological_images\C16374.gif" />
-    <Content Include="examples\graphdata\biological_images\C16434.gif" />
-    <Content Include="examples\onlinebrowse.html" />
-    <Content Include="examples\downwardedges.png" />
-    <Content Include="examples\graphdata\labels.txt" />
-    <Content Include="examples\graphdata\signed_weighted.txt" />
-    <Content Include="examples\graphdata\signed_weighted_affil.txt" />
-    <Content Include="index.html" />
-    <Content Include="examples\modifyinggraph.html" />
-    <Content Include="examples\modifyinggraph.png" />
-    <Content Include="examples\nonoverlapping.png" />
-    <Content Include="examples\onlinebrowse.png" />
-    <Content Include="examples\smallgroups.png" />
-    <Content Include="examples\alignment.html" />
-    <Content Include="examples\smallnonoverlappinggraph.html" />
-    <Content Include="examples\graphdata\CCsum.txt" />
-    <Content Include="examples\graphdata\affil.txt" />
-    <Content Include="examples\graphdata\BrainLSDecimated0.01.obj" />
-    <Content Include="examples\graphdata\biological.json" />
-    <Content Include="examples\graphdata\Approval_state.dot" />
-    <Content Include="examples\graphdata\unix.dot" />
-    <Content Include="examples\graphdata\adam.json" />
-    <None Include="examples\graphdata\chris.json" />
-    <Content Include="examples\rectangletest.js" />
-    <Content Include="examples\smallnonoverlappinggraph.png" />
-    <Content Include="src\handle_disconnected.js" />
-    <Content Include="style.css" />
-    <Content Include="examples\sucrosebreakdown.png" />
-    <Content Include="examples\nonoverlapping.html" />
-    <Content Include="test\qunit.css" />
-    <TypeScriptCompile Include="brain-app\brain3d.ts" />
-    <TypeScriptCompile Include="brain-app\brainapp.ts" />
-    <TypeScriptCompile Include="examples\3dlayout.ts" />
-    <TypeScriptCompile Include="examples\powergraphcolalayout.ts" />
-    <TypeScriptCompile Include="examples\powergraphexample.ts" />
-    <TypeScriptCompile Include="examples\statemachinepowergraph.ts" />
-    <TypeScriptCompile Include="examples\pretrip.ts" />
-    <TypeScriptCompile Include="examples\tetrisbug.ts" />
-    <TypeScriptCompile Include="examples\tmdbgraph.ts" />
-    <TypeScriptCompile Include="src\geom.ts" />
-    <Content Include="src\geom.js">
-      <DependentUpon>geom.ts</DependentUpon>
-    </Content>
-    <TypeScriptCompile Include="src\gridrouter.ts" />
-    <TypeScriptCompile Include="src\linklengths.ts" />
-    <TypeScriptCompile Include="src\powergraph.ts" />
-    <Content Include="src\powergraph.js">
-      <DependentUpon>powergraph.ts</DependentUpon>
-    </Content>
-    <TypeScriptCompile Include="src\vpsc.ts" />
-    <TypeScriptCompile Include="src\rbtree.d.ts" />
-    <Content Include="src\rectangle.js">
-      <DependentUpon>rectangle.ts</DependentUpon>
-    </Content>
-    <TypeScriptCompile Include="src\rectangle.ts" />
-    <Content Include="src\linklengths.js">
-      <DependentUpon>linklengths.ts</DependentUpon>
-    </Content>
-    <Content Include="examples\graphdata\pyramid.json" />
-    <Content Include="examples\graphdata\triangle.json" />
-    <Content Include="examples\downwardedges.html" />
-    <Content Include="examples\unconstrained.html" />
-    <Content Include="examples\unconstrainedsmallworld.html" />
-    <Content Include="examples\unconstrained.png" />
-    <Content Include="examples\unconstrainedsmallworld.png" />
-    <Content Include="src\vpsc.js">
-      <DependentUpon>vpsc.ts</DependentUpon>
-    </Content>
-    <Content Include="test\vpsctests.js" />
-    <TypeScriptCompile Include="src\descent.ts" />
-    <Content Include="src\descent.js">
-      <DependentUpon>descent.ts</DependentUpon>
-    </Content>
-    <Content Include="examples\graphdata\coordinates.csv" />
-    <Content Include="examples\graphdata\fivenodesdisconnected.json" />
-    <Content Include="examples\graphdata\smallgrouped.json" />
-    <Content Include="examples\graphdata\alignmentconstraints.json" />
-    <None Include="examples\graphdata\miserables.json" />
-    <Content Include="src\pqueue.js">
-      <DependentUpon>pqueue.ts</DependentUpon>
-    </Content>
-    <TypeScriptCompile Include="src\pqueue.ts" />
-    <Content Include="test\qunit.js" />
-    <TypeScriptCompile Include="src\shortestpaths.ts" />
-    <Content Include="src\shortestpaths.js">
-      <DependentUpon>shortestpaths.ts</DependentUpon>
-    </Content>
-    <Content Include="test\test.html" />
-    <Content Include="test\tests.js" />
-    <Content Include="examples\graphdata\pre_trip.json" />
-    <None Include="examples\graphdata\test1.json" />
-  </ItemGroup>
-  <ItemGroup>
-    <Content Include="web.config" />
-    <Content Include="src\vpsc.js.map">
-      <DependentUpon>vpsc.ts</DependentUpon>
-    </Content>
-    <Content Include="src\descent.js.map">
-      <DependentUpon>descent.ts</DependentUpon>
-    </Content>
-    <Content Include="src\rectangle.js.map">
-      <DependentUpon>rectangle.ts</DependentUpon>
-    </Content>
-    <Content Include="src\powergraph.js.map">
-      <DependentUpon>powergraph.ts</DependentUpon>
-    </Content>
-    <Content Include="examples\graphdata\n7e23.json" />
-    <Content Include="examples\graphdata\tetrisbug.json" />
-    <Content Include="examples\graphdata\tetrisbugmultiedges.json" />
-    <Content Include="examples\graphdata\tetrisbugmultiedgespgresponse.json" />
-    <None Include="web.Debug.config">
-      <DependentUpon>web.config</DependentUpon>
-    </None>
-    <None Include="web.Release.config">
-      <DependentUpon>web.config</DependentUpon>
-    </None>
-  </ItemGroup>
-  <ItemGroup />
-  <PropertyGroup>
-    <VisualStudioVersion Condition="'$(VisualStudioVersion)' == ''">10.0</VisualStudioVersion>
-    <VSToolsPath Condition="'$(VSToolsPath)' == ''">$(MSBuildExtensionsPath32)\Microsoft\VisualStudio\v$(VisualStudioVersion)</VSToolsPath>
-  </PropertyGroup>
-  <PropertyGroup>
-    <RootNamespace>WebCola</RootNamespace>
-  </PropertyGroup>
-  <Import Project="$(MSBuildBinPath)\Microsoft.CSharp.targets" />
-  <Import Project="$(VSToolsPath)\WebApplications\Microsoft.WebApplication.targets" Condition="'$(VSToolsPath)' != ''" />
-  <ProjectExtensions>
-    <VisualStudio>
-      <FlavorProperties GUID="{349c5851-65df-11da-9384-00065b846f21}">
-        <WebProjectProperties>
-          <UseIIS>False</UseIIS>
-          <AutoAssignPort>True</AutoAssignPort>
-          <DevelopmentServerPort>2426</DevelopmentServerPort>
-          <DevelopmentServerVPath>/</DevelopmentServerVPath>
-          <IISUrl>http://localhost:58055/</IISUrl>
-          <NTLMAuthentication>False</NTLMAuthentication>
-          <UseCustomServer>False</UseCustomServer>
-          <CustomServerUrl>
-          </CustomServerUrl>
-          <SaveServerSettingsInUserFile>False</SaveServerSettingsInUserFile>
-        </WebProjectProperties>
-      </FlavorProperties>
-    </VisualStudio>
-  </ProjectExtensions>
-  <PropertyGroup Condition="'$(Configuration)' == 'Debug'">
-    <TypeScriptTarget>ES3</TypeScriptTarget>
-    <TypeScriptIncludeComments>true</TypeScriptIncludeComments>
-    <TypeScriptSourceMap>true</TypeScriptSourceMap>
-    <TypeScriptModuleKind>AMD</TypeScriptModuleKind>
-    <FilesToIncludeForPublish>AllFilesInTheProject</FilesToIncludeForPublish>
-    <PublishDatabases>false</PublishDatabases>
-  </PropertyGroup>
-  <PropertyGroup Condition="'$(Configuration)' == 'Release'">
-    <TypeScriptTarget>ES3</TypeScriptTarget>
-    <TypeScriptIncludeComments>false</TypeScriptIncludeComments>
-    <TypeScriptSourceMap>false</TypeScriptSourceMap>
-    <TypeScriptModuleKind>AMD</TypeScriptModuleKind>
-  </PropertyGroup>
-  <Import Project="$(VSToolsPath)\TypeScript\Microsoft.TypeScript.targets" />
+﻿<?xml version="1.0" encoding="utf-8"?>
+<Project ToolsVersion="4.0" DefaultTargets="Build" xmlns="http://schemas.microsoft.com/developer/msbuild/2003">
+  <PropertyGroup>
+    <Configuration Condition=" '$(Configuration)' == '' ">Debug</Configuration>
+    <ProjectGuid>{7405821A-5F65-42B8-B038-91A96C369847}</ProjectGuid>
+    <ProjectTypeGuids>{349c5851-65df-11da-9384-00065b846f21};{fae04ec0-301f-11d3-bf4b-00c04f79efbc}</ProjectTypeGuids>
+    <OutputType>Library</OutputType>
+    <OutputPath>bin</OutputPath>
+    <TargetFrameworkVersion>v4.5</TargetFrameworkVersion>
+    <DebugType>full</DebugType>
+    <DebugSymbols>true</DebugSymbols>
+    <TypeScriptToolsVersion>1.1</TypeScriptToolsVersion>
+    <UseIISExpress>true</UseIISExpress>
+    <IISExpressSSLPort />
+    <IISExpressAnonymousAuthentication />
+    <IISExpressWindowsAuthentication />
+    <IISExpressUseClassicPipelineMode />
+    <SccProjectName>SAK</SccProjectName>
+    <SccLocalPath>SAK</SccLocalPath>
+    <SccAuxPath>SAK</SccAuxPath>
+    <SccProvider>SAK</SccProvider>
+  </PropertyGroup>
+  <ItemGroup>
+    <Content Include="brain-app\brainapp.html" />
+    <TypeScriptCompile Include="brain-app\input.ts" />
+    <Content Include="examples\3dLayout.html" />
+    <Content Include="examples\brainnetwork2.html" />
+    <Content Include="examples\dansgraph.html" />
+    <Content Include="examples\dansgraph.js" />
+    <Content Include="examples\disconnected_graphs.html" />
+    <Content Include="examples\alexnetwork.html" />
+    <Content Include="examples\friendnetworks.html" />
+    <Content Include="examples\egonetwork.html" />
+    <Content Include="examples\graphdata\SucroseBreakdownDicots-flowlayout.svg" />
+    <Content Include="examples\movies.html" />
+    <Content Include="examples\browsemovies.html" />
+    <Content Include="examples\powergraphcolalayout.html" />
+    <Content Include="examples\statemachinepowergraph.html" />
+    <Content Include="examples\pretrippowergraph.html" />
+    <Content Include="examples\tetrisbugpowergraph.html" />
+    <Content Include="examples\powergraph.html" />
+    <Content Include="examples\sankey.html" />
+    <Content Include="examples\sucrosebreakdown-handdrawn.png" />
+    <Content Include="examples\sucrosebreakdown.html" />
+    <Content Include="examples\alignment.png" />
+    <Content Include="examples\ariel.html" />
+    <Content Include="examples\tetrisbug.html" />
+    <Content Include="examples\adam.html" />
+    <Content Include="examples\unix.html" />
+    <Content Include="examples\unix.png" />
+    <Content Include="src\adaptor.js" />
+    <Content Include="examples\smallgroups.html" />
+    <Content Include="examples\graphdata\biological_images\C00002.gif">
+      <CopyToOutputDirectory>PreserveNewest</CopyToOutputDirectory>
+    </Content>
+    <Content Include="examples\graphdata\biological_images\C00003.gif" />
+    <Content Include="examples\graphdata\biological_images\C00004.gif" />
+    <Content Include="examples\graphdata\biological_images\C00005.gif" />
+    <Content Include="examples\graphdata\biological_images\C00006.gif" />
+    <Content Include="examples\graphdata\biological_images\C00008.gif" />
+    <Content Include="examples\graphdata\biological_images\C00011.gif" />
+    <Content Include="examples\graphdata\biological_images\C00014.gif" />
+    <Content Include="examples\graphdata\biological_images\C00020.gif" />
+    <Content Include="examples\graphdata\biological_images\C00022.gif" />
+    <Content Include="examples\graphdata\biological_images\C00024.gif" />
+    <Content Include="examples\graphdata\biological_images\C00025.gif" />
+    <Content Include="examples\graphdata\biological_images\C00026.gif" />
+    <Content Include="examples\graphdata\biological_images\C00036.gif" />
+    <Content Include="examples\graphdata\biological_images\C00041.gif" />
+    <Content Include="examples\graphdata\biological_images\C00042.gif" />
+    <Content Include="examples\graphdata\biological_images\C00049.gif" />
+    <Content Include="examples\graphdata\biological_images\C00062.gif" />
+    <Content Include="examples\graphdata\biological_images\C00064.gif" />
+    <Content Include="examples\graphdata\biological_images\C00065.gif" />
+    <Content Include="examples\graphdata\biological_images\C00073.gif" />
+    <Content Include="examples\graphdata\biological_images\C00074.gif" />
+    <Content Include="examples\graphdata\biological_images\C00078.gif" />
+    <Content Include="examples\graphdata\biological_images\C00079.gif" />
+    <Content Include="examples\graphdata\biological_images\C00082.gif" />
+    <Content Include="examples\graphdata\biological_images\C00091.gif" />
+    <Content Include="examples\graphdata\biological_images\C00092.gif" />
+    <Content Include="examples\graphdata\biological_images\C00097.gif" />
+    <Content Include="examples\graphdata\biological_images\C00101.gif" />
+    <Content Include="examples\graphdata\biological_images\C00108.gif" />
+    <Content Include="examples\graphdata\biological_images\C00109.gif" />
+    <Content Include="examples\graphdata\biological_images\C00111.gif" />
+    <Content Include="examples\graphdata\biological_images\C00119.gif" />
+    <Content Include="examples\graphdata\biological_images\C00122.gif" />
+    <Content Include="examples\graphdata\biological_images\C00123.gif" />
+    <Content Include="examples\graphdata\biological_images\C00135.gif" />
+    <Content Include="examples\graphdata\biological_images\C00141.gif" />
+    <Content Include="examples\graphdata\biological_images\C00148.gif" />
+    <Content Include="examples\graphdata\biological_images\C00152.gif" />
+    <Content Include="examples\graphdata\biological_images\C00155.gif" />
+    <Content Include="examples\graphdata\biological_images\C00169.gif" />
+    <Content Include="examples\graphdata\biological_images\C00183.gif" />
+    <Content Include="examples\graphdata\biological_images\C00188.gif" />
+    <Content Include="examples\graphdata\biological_images\C00233.gif" />
+    <Content Include="examples\graphdata\biological_images\C00254.gif" />
+    <Content Include="examples\graphdata\biological_images\C00279.gif" />
+    <Content Include="examples\graphdata\biological_images\C00283.gif" />
+    <Content Include="examples\graphdata\biological_images\C00327.gif" />
+    <Content Include="examples\graphdata\biological_images\C00440.gif" />
+    <Content Include="examples\graphdata\biological_images\C00441.gif" />
+    <Content Include="examples\graphdata\biological_images\C00493.gif" />
+    <Content Include="examples\graphdata\biological_images\C00624.gif" />
+    <Content Include="examples\graphdata\biological_images\C00680.gif" />
+    <Content Include="examples\graphdata\biological_images\C00711.gif" />
+    <Content Include="examples\graphdata\biological_images\C00826.gif" />
+    <Content Include="examples\graphdata\biological_images\C00860.gif" />
+    <Content Include="examples\graphdata\biological_images\C00900.gif" />
+    <Content Include="examples\graphdata\biological_images\C00944.gif" />
+    <Content Include="examples\graphdata\biological_images\C00979.gif" />
+    <Content Include="examples\graphdata\biological_images\C01100.gif" />
+    <Content Include="examples\graphdata\biological_images\C01102.gif" />
+    <Content Include="examples\graphdata\biological_images\C01165.gif" />
+    <Content Include="examples\graphdata\biological_images\C01250.gif" />
+    <Content Include="examples\graphdata\biological_images\C01267.gif" />
+    <Content Include="examples\graphdata\biological_images\C01269.gif" />
+    <Content Include="examples\graphdata\biological_images\C01602.gif" />
+    <Content Include="examples\graphdata\biological_images\C02291.gif" />
+    <Content Include="examples\graphdata\biological_images\C02504.gif" />
+    <Content Include="examples\graphdata\biological_images\C02637.gif" />
+    <Content Include="examples\graphdata\biological_images\C02739.gif" />
+    <Content Include="examples\graphdata\biological_images\C02741.gif" />
+    <Content Include="examples\graphdata\biological_images\C03082.gif" />
+    <Content Include="examples\graphdata\biological_images\C03340.gif" />
+    <Content Include="examples\graphdata\biological_images\C03406.gif" />
+    <Content Include="examples\graphdata\biological_images\C03912.gif" />
+    <Content Include="examples\graphdata\biological_images\C03972.gif" />
+    <Content Include="examples\graphdata\biological_images\C04104.gif" />
+    <Content Include="examples\graphdata\biological_images\C04236.gif" />
+    <Content Include="examples\graphdata\biological_images\C04411.gif" />
+    <Content Include="examples\graphdata\biological_images\C04677.gif" />
+    <Content Include="examples\graphdata\biological_images\C04876.gif" />
+    <Content Include="examples\graphdata\biological_images\C04896.gif" />
+    <Content Include="examples\graphdata\biological_images\C04916.gif" />
+    <Content Include="examples\graphdata\biological_images\C15061.gif" />
+    <Content Include="examples\graphdata\biological_images\C16374.gif" />
+    <Content Include="examples\graphdata\biological_images\C16434.gif" />
+    <Content Include="examples\onlinebrowse.html" />
+    <Content Include="examples\downwardedges.png" />
+    <Content Include="examples\graphdata\labels.txt" />
+    <Content Include="examples\graphdata\signed_weighted.txt" />
+    <Content Include="examples\graphdata\signed_weighted_affil.txt" />
+    <Content Include="index.html" />
+    <Content Include="examples\modifyinggraph.html" />
+    <Content Include="examples\modifyinggraph.png" />
+    <Content Include="examples\nonoverlapping.png" />
+    <Content Include="examples\onlinebrowse.png" />
+    <Content Include="examples\smallgroups.png" />
+    <Content Include="examples\alignment.html" />
+    <Content Include="examples\smallnonoverlappinggraph.html" />
+    <Content Include="examples\graphdata\CCsum.txt" />
+    <Content Include="examples\graphdata\affil.txt" />
+    <Content Include="examples\graphdata\BrainLSDecimated0.01.obj" />
+    <Content Include="examples\graphdata\biological.json" />
+    <Content Include="examples\graphdata\Approval_state.dot" />
+    <Content Include="examples\graphdata\unix.dot" />
+    <Content Include="examples\graphdata\adam.json" />
+    <None Include="examples\graphdata\chris.json" />
+    <Content Include="examples\rectangletest.js" />
+    <Content Include="examples\smallnonoverlappinggraph.png" />
+    <Content Include="src\handle_disconnected.js" />
+    <Content Include="style.css" />
+    <Content Include="examples\sucrosebreakdown.png" />
+    <Content Include="examples\nonoverlapping.html" />
+    <Content Include="test\qunit.css" />
+    <TypeScriptCompile Include="brain-app\brain3d.ts" />
+    <TypeScriptCompile Include="brain-app\brainapp.ts" />
+    <TypeScriptCompile Include="examples\3dlayout.ts" />
+    <TypeScriptCompile Include="examples\powergraphcolalayout.ts" />
+    <TypeScriptCompile Include="examples\powergraphexample.ts" />
+    <TypeScriptCompile Include="examples\statemachinepowergraph.ts" />
+    <TypeScriptCompile Include="examples\pretrip.ts" />
+    <TypeScriptCompile Include="examples\tetrisbug.ts" />
+    <TypeScriptCompile Include="examples\tmdbgraph.ts" />
+    <TypeScriptCompile Include="src\geom.ts" />
+    <Content Include="src\geom.js">
+      <DependentUpon>geom.ts</DependentUpon>
+    </Content>
+    <TypeScriptCompile Include="src\gridrouter.ts" />
+    <TypeScriptCompile Include="src\linklengths.ts" />
+    <TypeScriptCompile Include="src\powergraph.ts" />
+    <Content Include="src\powergraph.js">
+      <DependentUpon>powergraph.ts</DependentUpon>
+    </Content>
+    <TypeScriptCompile Include="src\vpsc.ts" />
+    <TypeScriptCompile Include="src\rbtree.d.ts" />
+    <Content Include="src\rectangle.js">
+      <DependentUpon>rectangle.ts</DependentUpon>
+    </Content>
+    <TypeScriptCompile Include="src\rectangle.ts" />
+    <Content Include="src\linklengths.js">
+      <DependentUpon>linklengths.ts</DependentUpon>
+    </Content>
+    <Content Include="examples\graphdata\pyramid.json" />
+    <Content Include="examples\graphdata\triangle.json" />
+    <Content Include="examples\downwardedges.html" />
+    <Content Include="examples\unconstrained.html" />
+    <Content Include="examples\unconstrainedsmallworld.html" />
+    <Content Include="examples\unconstrained.png" />
+    <Content Include="examples\unconstrainedsmallworld.png" />
+    <Content Include="src\vpsc.js">
+      <DependentUpon>vpsc.ts</DependentUpon>
+    </Content>
+    <Content Include="test\vpsctests.js" />
+    <TypeScriptCompile Include="src\descent.ts" />
+    <Content Include="src\descent.js">
+      <DependentUpon>descent.ts</DependentUpon>
+    </Content>
+    <Content Include="examples\graphdata\coordinates.csv" />
+    <Content Include="examples\graphdata\fivenodesdisconnected.json" />
+    <Content Include="examples\graphdata\smallgrouped.json" />
+    <Content Include="examples\graphdata\alignmentconstraints.json" />
+    <None Include="examples\graphdata\miserables.json" />
+    <Content Include="src\pqueue.js">
+      <DependentUpon>pqueue.ts</DependentUpon>
+    </Content>
+    <TypeScriptCompile Include="src\pqueue.ts" />
+    <Content Include="test\qunit.js" />
+    <TypeScriptCompile Include="src\shortestpaths.ts" />
+    <Content Include="src\shortestpaths.js">
+      <DependentUpon>shortestpaths.ts</DependentUpon>
+    </Content>
+    <Content Include="test\test.html" />
+    <Content Include="test\tests.js" />
+    <Content Include="examples\graphdata\pre_trip.json" />
+    <None Include="examples\graphdata\test1.json" />
+  </ItemGroup>
+  <ItemGroup>
+    <Content Include="web.config" />
+    <Content Include="src\vpsc.js.map">
+      <DependentUpon>vpsc.ts</DependentUpon>
+    </Content>
+    <Content Include="src\descent.js.map">
+      <DependentUpon>descent.ts</DependentUpon>
+    </Content>
+    <Content Include="src\rectangle.js.map">
+      <DependentUpon>rectangle.ts</DependentUpon>
+    </Content>
+    <Content Include="src\powergraph.js.map">
+      <DependentUpon>powergraph.ts</DependentUpon>
+    </Content>
+    <Content Include="examples\graphdata\n7e23.json" />
+    <Content Include="examples\graphdata\tetrisbug.json" />
+    <Content Include="examples\graphdata\tetrisbugmultiedges.json" />
+    <Content Include="examples\graphdata\tetrisbugmultiedgespgresponse.json" />
+    <None Include="web.Debug.config">
+      <DependentUpon>web.config</DependentUpon>
+    </None>
+    <None Include="web.Release.config">
+      <DependentUpon>web.config</DependentUpon>
+    </None>
+  </ItemGroup>
+  <ItemGroup />
+  <PropertyGroup>
+    <VisualStudioVersion Condition="'$(VisualStudioVersion)' == ''">10.0</VisualStudioVersion>
+    <VSToolsPath Condition="'$(VSToolsPath)' == ''">$(MSBuildExtensionsPath32)\Microsoft\VisualStudio\v$(VisualStudioVersion)</VSToolsPath>
+  </PropertyGroup>
+  <PropertyGroup>
+    <RootNamespace>WebCola</RootNamespace>
+  </PropertyGroup>
+  <Import Project="$(MSBuildBinPath)\Microsoft.CSharp.targets" />
+  <Import Project="$(VSToolsPath)\WebApplications\Microsoft.WebApplication.targets" Condition="'$(VSToolsPath)' != ''" />
+  <ProjectExtensions>
+    <VisualStudio>
+      <FlavorProperties GUID="{349c5851-65df-11da-9384-00065b846f21}">
+        <WebProjectProperties>
+          <UseIIS>False</UseIIS>
+          <AutoAssignPort>True</AutoAssignPort>
+          <DevelopmentServerPort>2426</DevelopmentServerPort>
+          <DevelopmentServerVPath>/</DevelopmentServerVPath>
+          <IISUrl>http://localhost:58055/</IISUrl>
+          <NTLMAuthentication>False</NTLMAuthentication>
+          <UseCustomServer>False</UseCustomServer>
+          <CustomServerUrl>
+          </CustomServerUrl>
+          <SaveServerSettingsInUserFile>False</SaveServerSettingsInUserFile>
+        </WebProjectProperties>
+      </FlavorProperties>
+    </VisualStudio>
+  </ProjectExtensions>
+  <PropertyGroup Condition="'$(Configuration)' == 'Debug'">
+    <TypeScriptTarget>ES3</TypeScriptTarget>
+    <TypeScriptIncludeComments>true</TypeScriptIncludeComments>
+    <TypeScriptSourceMap>true</TypeScriptSourceMap>
+    <TypeScriptModuleKind>AMD</TypeScriptModuleKind>
+    <FilesToIncludeForPublish>AllFilesInTheProject</FilesToIncludeForPublish>
+    <PublishDatabases>false</PublishDatabases>
+  </PropertyGroup>
+  <PropertyGroup Condition="'$(Configuration)' == 'Release'">
+    <TypeScriptTarget>ES3</TypeScriptTarget>
+    <TypeScriptIncludeComments>false</TypeScriptIncludeComments>
+    <TypeScriptSourceMap>false</TypeScriptSourceMap>
+    <TypeScriptModuleKind>AMD</TypeScriptModuleKind>
+  </PropertyGroup>
+  <Import Project="$(VSToolsPath)\TypeScript\Microsoft.TypeScript.targets" />
 </Project>